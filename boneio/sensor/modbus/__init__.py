import asyncio
import json
import logging
import os
from datetime import datetime
from struct import unpack

from boneio.const import (
    ADDRESS,
    BASE,
    LENGTH,
    MODEL,
    OFFLINE,
    ONLINE,
    REGISTERS,
    SENSOR,
    STATE,
)
from boneio.helper import BasicMqtt, AsyncUpdater
from boneio.helper.config import ConfigHelper
from boneio.helper.events import EventBus
from boneio.helper.ha_discovery import modbus_sensor_availabilty_message
from boneio.modbus import Modbus

_LOGGER = logging.getLogger(__name__)


def float32(result, base, addr):
    """Read Float value from register."""
    low = result.getRegister(addr - base)
    high = result.getRegister(addr - base + 1)
    data = bytearray(4)
    data[0] = high & 0xFF
    data[1] = high >> 8
    data[2] = low & 0xFF
    data[3] = low >> 8
    val = unpack("f", bytes(data))
    return val[0]


def floatsofar(result, base, addr):
    """Read Float value from register."""
    low = result.getRegister(addr - base)
    high = result.getRegister(addr - base + 1)
    return high + low


def multiply0_1(result, base, addr):
    low = result.getRegister(addr - base)
    return round(low * 0.1, 4)


def multiply0_01(result, base, addr):
    low = result.getRegister(addr - base)
    return round(low * 0.01, 4)


def multiply0_001(result, base, addr):
    low = result.getRegister(addr - base)
    return round(low * 0.001, 4)


def multiply10(result, base, addr):
    low = result.getRegister(addr - base)
    return round(low * 10, 4)


def multiply100(result, base, addr):
    low = result.getRegister(addr - base)
    return round(low * 100, 4)


def multiply1000(result, base, addr):
    low = result.getRegister(addr - base)
    return round(low * 1000, 4)


def regular_result(result, base, addr):
    return result.getRegister(addr - base)


CONVERT_METHODS = {
    "float32": float32,
    "multiply0_1": multiply0_1,
    "multiply0_01": multiply0_01,
    "multiply0_001": multiply0_001,
    "floatsofar": floatsofar,
    "multiply10": multiply10,
    "multiply100": multiply100,
    "multiply1000": multiply1000,
    "regular": regular_result,
}
REGISTERS_BASE = "registers_base"


def open_json(model: str) -> dict:
    """Open json file."""
    file = f"{os.path.join(os.path.dirname(__file__))}/{model}.json"
    with open(file, "r") as db_file:
        datastore = json.load(db_file)
        return datastore


class ModbusSensor(BasicMqtt, AsyncUpdater):
    """Represent Modbus sensor in BoneIO."""

    SensorClass = None
    DefaultName = "ModbusSensor"

    def __init__(
        self,
        modbus: Modbus,
        address: str,
        model: str,
        config_helper: ConfigHelper,
        event_bus: EventBus,
        id: str = DefaultName,
        **kwargs,
    ):
        """Initialize Modbus sensor class."""
        super().__init__(
            id=id or address,
            topic_type=SENSOR,
            topic_prefix=config_helper.topic_prefix,
            **kwargs,
        )
        self._config_helper = config_helper
        self._modbus = modbus
        self._db = open_json(model=model)
        self._model = self._db[MODEL]
        self._address = address
        self._discovery_sent = False
        self._payload_online = OFFLINE
        event_bus.add_haonline_listener(target=self.set_payload_offline)
        AsyncUpdater.__init__(self, **kwargs)

    def set_payload_offline(self):
        self._payload_online = OFFLINE

    def _send_ha_autodiscovery(
        self, id: str, sdm_name: str, sensor_id: str, **kwargs
    ) -> None:
        """Send HA autodiscovery information for each Modbus sensor."""
        _LOGGER.debug(
            "Sending HA discovery for modbus sensor %s %s.", sdm_name, sensor_id
        )
        topic = (
            f"{self._config_helper.ha_discovery_prefix}/{SENSOR}/{self._config_helper.topic_prefix}{id}"
            f"/{id}{sensor_id.replace('_', '').replace(' ', '').lower()}/config"
        )
        payload = modbus_sensor_availabilty_message(
            topic=self._config_helper.topic_prefix,
            id=id,
            name=sdm_name,
            model=self._model,
            sensor_id=sensor_id,
            **kwargs,
        )
        self._config_helper.add_autodiscovery_msg(
            topic=topic, payload=payload, ha_type=SENSOR
        )
        self._send_message(topic=topic, payload=payload)

    def _send_discovery_for_all_registers(self, register: int = 0) -> datetime:
        """Send discovery message to HA for each register."""
        for data in self._db[REGISTERS_BASE]:
            for register in data[REGISTERS]:
                value_template = (
                    f'{{{{ value_json.{register.get("name").replace(" ", "")} | '
                    f'{register.get("ha_filter", "round(2)")} }}}}'
                )
                kwargs = {
                    "unit_of_measurement": register.get("unit_of_measurement"),
                    "state_class": register.get("state_class"),
                    "value_template": value_template,
                    "sensor_id": register.get("name"),
                }
                device_class = register.get("device_class")
                if device_class:
                    kwargs["device_class"] = device_class
                self._send_ha_autodiscovery(
                    id=self._id,
                    sdm_name=self._name,
                    state_topic_base=data[BASE],
                    **kwargs,
                )
        return datetime.now()

    async def check_availability(self) -> None:
        """Get first register and check if it's available."""
        if (
            not self._discovery_sent
            or (datetime.now() - self._discovery_sent).seconds > 3600
        ) and self._config_helper.topic_prefix:
            self._discovery_sent = False
            first_register_base = self._db[REGISTERS_BASE][0]
            register_method = first_register_base.get("register_type", "input")
            # Let's try fetch register 2 times in case something wrong with initial packet.
            for _ in [0, 1]:
                register = await self._modbus.read_single_register(
                    unit=self._address,
                    address=first_register_base[REGISTERS][0][ADDRESS],
                    method=register_method,
                )
                if register is not None:
                    self._discovery_sent = (
                        self._send_discovery_for_all_registers(register)
                    )
                    await asyncio.sleep(2)
                    break
<<<<<<< HEAD
            _LOGGER.error(
                "Discovery for %s not sent. First register not available.",
                self._id,
            )
=======
            if not self._discovery_sent:
                _LOGGER.error(
                    "Discovery for %s not sent. First register not available.", self._id
                )
>>>>>>> c1ba4f86

    async def async_update(self, time: datetime) -> None:
        """Fetch state periodically and send to MQTT."""
        update_interval = self._update_interval.total_in_seconds
        await self.check_availability()
        for data in self._db[REGISTERS_BASE]:
            values = await self._modbus.read_multiple_registers(
                unit=self._address,
                address=data[BASE],
                count=data[LENGTH],
                method=data.get("register_type", "input"),
            )
            if self._payload_online == OFFLINE and values:
                _LOGGER.info("Sending online payload about device.")
                self._payload_online = ONLINE
                self._send_message(
                    topic=f"{self._config_helper.topic_prefix}/{self._id}{STATE}",
                    payload=self._payload_online,
                )
            if not values:
                if update_interval < 600:
                    # Let's wait litte more for device.
                    update_interval = update_interval * 1.5
                else:
                    # Let's assume device is offline.
                    self.set_payload_offline()
                    self._send_message(
                        topic=f"{self._config_helper.topic_prefix}/{self._id}{STATE}",
                        payload=self._payload_online,
                    )
                _LOGGER.warn(
                    "Can't fetch data from modbus device %s. Will sleep for %s seconds",
                    self.id,
                    update_interval,
                )
                self._discovery_sent = False
                return update_interval
            elif update_interval != self._update_interval.total_in_seconds:
                update_interval = self._update_interval.total_in_seconds
            output = {}
            for register in data["registers"]:
                output[register.get("name").replace(" ", "")] = CONVERT_METHODS[
                    register.get("return_type", "regular")
                ](result=values, base=data[BASE], addr=register.get("address"))
            self._send_message(
                topic=f"{self._send_topic}/{data[BASE]}",
                payload=output,
            )
        return update_interval<|MERGE_RESOLUTION|>--- conflicted
+++ resolved
@@ -208,17 +208,10 @@
                     )
                     await asyncio.sleep(2)
                     break
-<<<<<<< HEAD
-            _LOGGER.error(
-                "Discovery for %s not sent. First register not available.",
-                self._id,
-            )
-=======
             if not self._discovery_sent:
                 _LOGGER.error(
                     "Discovery for %s not sent. First register not available.", self._id
                 )
->>>>>>> c1ba4f86
 
     async def async_update(self, time: datetime) -> None:
         """Fetch state periodically and send to MQTT."""
